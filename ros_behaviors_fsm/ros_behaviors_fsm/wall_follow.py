""" This node uses the laser scan measurement pointing straight ahead from
    the robot and compares it to a desired set distance.  The forward velocity
    of the robot is adjusted until the robot achieves the desired distance """

from time import sleep
import rclpy
from rclpy.node import Node
from sensor_msgs.msg import LaserScan
from geometry_msgs.msg import Twist
from rclpy.parameter import Parameter
from rcl_interfaces.msg import SetParametersResult
from rclpy.qos import qos_profile_sensor_data
from neato2_interfaces.msg import Bump
from threading import Thread, Event

# Default angle of sector to check lidar data, in rad
DEFAULT_ANGLE_SWEEP = 0.5

class NeatoFsm(Node):
    """ This class wraps the basic functionality of the node """
    def __init__(self):
        super().__init__('neato_fsm')
        """Combine all below comments to actually decent docstring""" ##
        # the run_loop adjusts the robot's velocity based on latest laser data
        self.create_timer(0.1, self.run_loop)
        # Subscriber to intake laser sensor data
        self.create_subscription(LaserScan, 'scan', self.process_scan, qos_profile=qos_profile_sensor_data)
        # publisher to send Neato velocity to ROS space
        self.vel_pub = self.create_publisher(Twist, 'cmd_vel', 10)
        # distance_to_obstacle is used to communciate laser data to run_loop
        self.distance_to_obstacle = None
        # Kp is the constant or to apply to the proportional error signal
        self.Kp = 0.4
        # target_distance is the desired distance to the obstacle in front
        self.target_distance = 1.2
        # value to trigger stop in driving
        self.stop = False
        # value for forward velocity of neato
        self.vel = 0.3
        # velocity (speed and angle) of Neato
        self.velocity = Twist()
        # bump boolean for physical sensor where True is bumped
        self.bumped = Event()
        # FSM state the robot is currently in
        self.state = "approach"
        # Thread to process main loop logic
        self.main_loop_thread = Thread(target=self.run_loop)

    def run_loop(self):
        """Primary loop"""
        self.drive(linear=0.0, angular=0.0)

        match self.state:
            case "approach":
                if not self.stop:
                    self.drive(self.velocity, linear=0.15, angular=0.0)
                    sleep(0.1)
                pass
            case "wall_follow":
                # Robot can detect a wall to the side
                # We should follow and make velocity adjustments to stay
                # target distance from wall
                pass
            case "wall_turn":
                # Robot can detect a wall in front (positive x direction)
                # We should turn until the path ahead is clear
                pass
            case "bump":
                # Bump sensor has been depressed
                # We should stop moving immediately
                self.drive(self.velocity,linear=[0,0,0],angular=[0,0,0])
            case _:
                # Undefined state, throw an error
                raise(ValueError(f"State {self.state} is not defined")) 
<<<<<<< HEAD

=======
            
        self.vel_pub.publish(self.velocity)
    
>>>>>>> b6b5aa42
    def process_scan(self, msg):
        """Check if distance from min to max angle from neato neato is less then target distance"""
        self.scan_msg = msg

    def get_scan_angle(self,min_angle=DEFAULT_ANGLE_SWEEP*-0.5, max_angle=DEFAULT_ANGLE_SWEEP*0.5):
        """
        Queries the most recent LIDAR scan data for nearest wall distance across a given swept angle
        """
        min_robot_angle = self.scan_msg.min_angle
        max_robot_angle = self.scan_msg.max_angle
        increment = self.scan_msg.angle_increment

        min_dist = None
        for range,index in enumerate(self.scan_msg.ranges):
            if (min_angle < (min_robot_angle + index*increment) and max_angle > (min_robot_angle + index*increment)):
                if (not min_dist or range < min_dist):
                    min_dist = range
        return min_dist

    def drive(self, msgArg, linear, angular):
        """Drive with the specified linear and angular velocity.

        Args:
            linear (_type_): the linear velocity in m/s
            angular (_type_): the angular velocity in radians/s
        """   
        if not self.bumped.is_set():     
            msg = msgArg
            msg.linear.x = linear
            msg.angular.z = angular
            self.vel_pub.publish(msg)

    def process_bump(self, msg):
        """Callback for handling a bump sensor input."
        Input: 
            msg (Bump): a Bump type message from the subscriber.
        """
        # Set the bump Event if any part of the sensor is pressed
        if (msg.left_front == 1 or \
                           msg.right_front == 1 or \
                           msg.left_side == 1 or \
<<<<<<< HEAD
                           msg.right_side == 1):
            self.bumped.set()
            self.drive(self.velocity,linear=[0,0,0],angular=[0,0,0])
=======
                           msg.right_side == 1)
        
    def turn(self):
        """Turn state. Turn counterclockwise until Neato is ~parralel to wall on right and no wall in front
        
        Args:
            msg (Twist()): 
        Action:
            Turn counterclockwise
        """

        self.drive(self.velocity, linear=0.0, angular=60.0)
        sleep(0.1)

    def wall_follow(self):
        """
        Drives in parralel to wall. Self-correcting by detecing distance wall on the right and turning to stay within range.

        Args:
            
        Action;
            Move foward
            Turn right/left
        """

        self.velocity = 

>>>>>>> b6b5aa42

def main(args=None):
    rclpy.init(args=args)
    node = NeatoFsm()
    rclpy.spin(node)
    rclpy.shutdown()

if __name__ == '__main__':
    main()





# retain info when transitioning between states to modify state behavior?


""" 

state: wall_approach
- drive fowrward
t: at wall -> move to turn

state: wall_follow
- drive forward
- if decreasing in distance to wall, angle out of wall
- if increasing in distance to wall, andle into wall

state: turn
- drive forward
- turn away from wall

"""<|MERGE_RESOLUTION|>--- conflicted
+++ resolved
@@ -72,13 +72,9 @@
             case _:
                 # Undefined state, throw an error
                 raise(ValueError(f"State {self.state} is not defined")) 
-<<<<<<< HEAD
-
-=======
             
         self.vel_pub.publish(self.velocity)
-    
->>>>>>> b6b5aa42
+
     def process_scan(self, msg):
         """Check if distance from min to max angle from neato neato is less then target distance"""
         self.scan_msg = msg
@@ -120,12 +116,9 @@
         if (msg.left_front == 1 or \
                            msg.right_front == 1 or \
                            msg.left_side == 1 or \
-<<<<<<< HEAD
                            msg.right_side == 1):
             self.bumped.set()
             self.drive(self.velocity,linear=[0,0,0],angular=[0,0,0])
-=======
-                           msg.right_side == 1)
         
     def turn(self):
         """Turn state. Turn counterclockwise until Neato is ~parralel to wall on right and no wall in front
@@ -150,9 +143,7 @@
             Turn right/left
         """
 
-        self.velocity = 
-
->>>>>>> b6b5aa42
+        pass
 
 def main(args=None):
     rclpy.init(args=args)
