""" This node uses the laser scan measurement pointing straight ahead from
    the robot and compares it to a desired set distance.  The forward velocity
    of the robot is adjusted until the robot achieves the desired distance """

from time import sleep
import rclpy
import math
from rclpy.node import Node
from sensor_msgs.msg import LaserScan
from std_msgs.msg import Bool
from geometry_msgs.msg import Twist
from rclpy.parameter import Parameter
from rcl_interfaces.msg import SetParametersResult
from rclpy.qos import qos_profile_sensor_data
from neato2_interfaces.msg import Bump
from threading import Thread, Event

# Default angle of sector to check lidar data, in rad
DEFAULT_ANGLE_SWEEP = 15 * math.pi / 180

ANGLE_RIGHT_START = 75 * math.pi / 180
ANGLE_RIGHT_END = 105 * math.pi / 180

ANGLE_FRONT_START = 155 * math.pi / 180
ANGLE_FRONT_END = 205 * math.pi / 180

WALL_MIN_PTS = 5

WALL_SEARCH_TOLERANCE = 0.15

class NeatoFsm(Node):
    """ This class wraps the basic functionality of the node """
    def __init__(self):
        super().__init__('neato_fsm')
        self.add_on_set_parameters_callback(self.parameters_callback)
        """Combine all below comments to actually decent docstring""" ##
        self.use_teleop = True
        # subscriber to see if we should listen to teleop
        self.create_subscription(Bool,'use_teleop',self.teleop_callback,qos_profile=qos_profile_sensor_data)
        # the run_loop adjusts the robot's velocity based on latest laser data
        self.create_timer(0.1, self.run_loop)
        # Subscriber to intake laser sensor data
        self.create_subscription(LaserScan, 'scan', self.process_scan, qos_profile=qos_profile_sensor_data)
        # Subscriber to bump sensor data
        self.create_subscription(Bump,'bump',self.process_bump, qos_profile=qos_profile_sensor_data)
        # publisher to send Neato velocity to ROS space
        self.vel_pub = self.create_publisher(Twist, 'cmd_vel', 10)
        # distance_to_obstacle is used to communciate laser data to run_loop
        self.distance_to_obstacle = None
        # Kp is the constant or to apply to the proportional error signal
        self.declare_parameter("Kp_drive",0.5)
        self.Kp_drive = self.get_parameter("Kp_drive").get_parameter_value().double_value
        # target_distance is the desired distance to the obstacle in front
        self.declare_parameter("target_distance",0.6)
        self.target_distance = self.get_parameter("target_distance").get_parameter_value().double_value
        # distance at which to register a wall to the right
        self.declare_parameter("identify_wall_distance",1.0)
        self.identify_wall_distance = self.get_parameter("identify_wall_distance").get_parameter_value().double_value
        # maximum allowable linear speed of Neato
        self.declare_parameter("max_vel",0.2)
        self.max_vel = self.get_parameter("max_vel").get_parameter_value().double_value
        # minimum allowable linear speed of Neato during approach
        self.declare_parameter("min_vel",0.08)
        self.min_vel = self.get_parameter("min_vel").get_parameter_value().double_value
        # Max allowable angular velocity
        self.declare_parameter("max_ang_vel",0.5)
        self.max_ang_vel = self.get_parameter("max_ang_vel").get_parameter_value().double_value
        # Angular velocity correction to add/subtract when following wall
        self.declare_parameter("angle_correction",0.1)
        self.angle_correction = self.get_parameter("angle_correction").get_parameter_value().double_value
        # Tolerance for drifting further/closer to wall when following
        self.declare_parameter("angle_correction_tolerance",0.01)
        self.angle_correction_tolerance = self.get_parameter("angle_correction_tolerance").get_parameter_value().double_value
        # velocity (speed and angle) of Neato
        self.velocity = Twist()
        # bump boolean for physical sensor where True is bumped
        self.bumped = Event()
        # FSM state the robot is currently in
        self.state = "approach" ### Change to be "wall_search"
        # array of last 5 distances to right wall
        self.right_dist_list = [0.0, 0.0, 0.0, 0.0, 0.0]
        # Thread to process main loop logic
        self.main_loop_thread = Thread(target=self.run_loop)
        # Last recorded LIDAR scan
        self.scan_msg = None
        # Angular velocity for adjusting wall distance
        self.correction_angle = 0.0
        # integral for PID
        self.integral = 0 
        # list of kp, ki, and kd coefficients for wall follow PID
        self.declare_parameter("pid_controls",[0.5,0.0,0.0])
        self.pid_controls = self.get_parameter("pid_controls").get_parameter_value().double_array_value
        # clock stuff for timer
        self.last_loop_time = self.get_clock().now()

    def parameters_callback(self, params):
        """Callback for whenever a parameter is changed."""
        for param in params:
            if param.name == "Kp_drive":
                self.Kp_drive = param.value
            elif param.name == "target_distance":
                self.target_distance = param.value
            elif param.name == "max_vel":
                self.max_vel = param.value
            elif param.name == "min_vel":
                self.min_vel = param.value
            elif param.name == "max_ang_vel":
                self.max_ang_vel = param.value
            elif param.name == "angle_correction":
                self.angle_correction = param.value
            elif param.name == "angle_correction_tolerance":
                self.angle_correction_tolerance = param.value
            elif param.name == "identify_wall_distance":
                self.identify_wall_distance = param.value
            elif param.name == "pid_controls":
                self.pid_controls = param.value
        return SetParametersResult(successful=True)

    def run_loop(self):
        """Primary loop"""
<<<<<<< HEAD
        try:
            current_time = self.get_clock().now()
            self.dt = (current_time - self.last_loop_time).nanoseconds / 1e9
            self.last_loop_time = current_time

            # Wait for the first LIDAR scan data before acting
            if self.scan_msg:
                dist_right = self.get_scan_angle(ANGLE_RIGHT_START, ANGLE_RIGHT_END)
                dist_front = self.get_scan_angle(ANGLE_FRONT_START, ANGLE_FRONT_END)
                self.right_dist_list.pop(0)
                self.right_dist_list.append(dist_right)
                print(f"state: {self.state}")
                print(f"dist front: {dist_front}, dist right: {dist_right}\n")
                match self.state:
                    case "approach":
                        # Approach velocity is proportional to distance from target dist from wall
                        # Constrained between min_vel and max_vel
                        approach_vel = self.Kp_drive * (dist_front - self.target_distance)
                        approach_vel = min(self.max_vel,max(self.min_vel,approach_vel))
                        self.drive(self.velocity, linear=approach_vel, angular=0.0)
                        print(f"linear_vel: {approach_vel}")
                        sleep(0.1)
                    
                        if dist_front < self.target_distance:
                            self.state = "turn"

                    case "wall_follow":
                        # Robot can detect a wall to the side
                        # We should follow and make velocity adjustments to stay
                        # target distance from wall. If further than identify wall distance,
                        # we've lost our wall --- go back to approach
                        self.wall_follow(dist_front,dist_right,self.right_dist_list,self.target_distance)
                        if dist_front < self.target_distance:
                            self.state = "turn"

                        if dist_right >= self.identify_wall_distance:
                            self.state = "approach"

                    case "turn":
                        # Robot can detect a wall in front (positive x direction)
                        # We should turn until the path ahead is clear
                        self.turn(dist_front)

                        if dist_front >= self.target_distance:
                            if dist_right < self.identify_wall_distance:
                                self.state = "wall_follow"
                            else:
                                self.state = "approach"

                    case "wall_search":
                        # Robot cannot detect a wall in front of it
                        # We query LIDAR data to find the direction of the nearest wall
                        # If our 

                        closest_dist,ccw = self.closest_wall_dist()

                        self.turn(ccw=ccw)
                        print(f"closest dist: {closest_dist}, dist front: {dist_front}, diff: {abs(closest_dist - dist_front)}")
                        #sleep(0.1)
                        if abs(closest_dist - dist_front) < WALL_SEARCH_TOLERANCE:
                            self.reset_pid_state()
                            self.state = "approach"

                    case "bump":
                        # Bump sensor has been depressed
                        # We should stop moving immediately
                        self.drive(self.velocity,linear=0.0,angular=0.0)
                    case _:
                        # Undefined state, throw an error
                        raise(ValueError(f"State {self.state} is not defined")) 
                    
                self.vel_pub.publish(self.velocity)
        except KeyboardInterrupt:
            self.drive(self.velocity,linear=0.0,angular=0.0)
=======
        if self.use_teleop:
            self.state = "wall_search"
        else:
            try:
                # Wait for the first LIDAR scan data before acting
                if self.scan_msg:
                    dist_right = self.get_scan_angle(ANGLE_RIGHT_START, ANGLE_RIGHT_END)
                    dist_front = self.get_scan_angle(ANGLE_FRONT_START, ANGLE_FRONT_END)
                    self.right_dist_list.pop(0)
                    self.right_dist_list.append(dist_right)
                    print(f"state: {self.state}")
                    print(f"dist front: {dist_front}, dist right: {dist_right}\n")
                    match self.state:
                        case "approach":
                            # Approach velocity is proportional to distance from target dist from wall
                            # Constrained between min_vel and max_vel
                            approach_vel = self.Kp_drive * (dist_front - self.target_distance)
                            approach_vel = min(self.max_vel,max(self.min_vel,approach_vel))
                            self.drive(self.velocity, linear=approach_vel, angular=0.0)
                            print(f"linear_vel: {approach_vel}")
                            sleep(0.1)
                        
                            if dist_front < self.target_distance:
                                self.state = "turn"

                        case "wall_follow":
                            # Robot can detect a wall to the side
                            # We should follow and make velocity adjustments to stay
                            # target distance from wall. If further than identify wall distance,
                            # we've lost our wall --- go back to approach
                            self.wall_follow(dist_front,dist_right,self.right_dist_list,self.target_distance)
                            if dist_front < self.target_distance:
                                self.state = "turn"

                            if dist_right >= self.identify_wall_distance:
                                self.state = "approach"

                        case "turn":
                            # Robot can detect a wall in front (positive x direction)
                            # We should turn until the path ahead is clear
                            self.turn(dist_front)

                            if dist_front >= self.target_distance:
                                if dist_right < self.identify_wall_distance:
                                    self.state = "wall_follow"
                                else:
                                    self.state = "approach"

                        case "wall_search":
                            # Robot cannot detect a wall in front of it
                            # We query LIDAR data to find the direction of the nearest wall
                            # If our 

                            closest_dist,ccw = self.closest_wall_dist()

                            self.turn(ccw=ccw)
                            print(f"closest dist: {closest_dist}, dist front: {dist_front}, diff: {abs(closest_dist - dist_front)}")
                            #sleep(0.1)
                            if abs(closest_dist - dist_front) < WALL_SEARCH_TOLERANCE:
                                self.state = "approach"

                        case "bump":
                            # Bump sensor has been depressed
                            # We should stop moving immediately
                            self.drive(self.velocity,linear=0.0,angular=0.0)
                        case _:
                            # Undefined state, throw an error
                            raise(ValueError(f"State {self.state} is not defined")) 
                        
                    self.vel_pub.publish(self.velocity)
            except KeyboardInterrupt:
                self.drive(self.velocity,linear=0.0,angular=0.0)
>>>>>>> f79a9f4b

    def process_scan(self, msg):
        """Check if distance from min to max angle from neato neato is less then target distance"""
        self.scan_msg = msg

    def teleop_callback(self, msg):
        """
        
        """
        self.use_teleop = msg.data

    def get_scan_angle(self,min_angle=DEFAULT_ANGLE_SWEEP*-0.5, max_angle=DEFAULT_ANGLE_SWEEP*0.5):
        """
        Queries the most recent LIDAR scan data for nearest wall distance across a given swept angle
        """
        min_robot_angle = self.scan_msg.angle_min
        max_robot_angle = self.scan_msg.angle_max
        increment = self.scan_msg.angle_increment

        min_dist = None
        for index,range in enumerate(self.scan_msg.ranges):
            #print(f"checking range {range} at index {index}, angle = {min_robot_angle + index*increment}, min robot angle = {min_robot_angle}, inc = {increment}")
            if (min_angle < ((min_robot_angle + index*increment) % 360) and max_angle > ((min_robot_angle + index*increment) % 360)):
                if (not min_dist or range < min_dist):
                    min_dist = range
        return min_dist

    def drive(self, msgArg, linear, angular):
        """Drive with the specified linear and angular velocity.

        Args:
            linear (_type_): the linear velocity in m/s
            angular (_type_): the angular velocity in radians/s
        """   
        msg = msgArg
        msg.linear.x = linear
        msg.angular.z = angular
        self.vel_pub.publish(msg)

    def process_bump(self, msg):
        """Callback for handling a bump sensor input."
        Input: 
            msg (Bump): a Bump type message from the subscriber.
        """
        # Set the bump Event if any part of the sensor is pressed
        if (msg.left_front == 1 or \
                           msg.right_front == 1 or \
                           msg.left_side == 1 or \
                           msg.right_side == 1):
            self.bumped.set()
            self.state = "bump"
            self.drive(self.velocity,linear=0.0,angular=0.0)   

    def turn(self, ccw=True):
        """Turn state. Turn counterclockwise until Neato is ~parallel to wall on right and no wall in front
        
        Args:
            msg (Twist()): 
        Action:
            Turn counterclockwise
        """
        ccw = True
        if ccw:
            self.drive(self.velocity, linear=0.0, angular=self.max_ang_vel)
        else:
            self.drive(self.velocity, linear=0.0, angular=-1*self.max_ang_vel)
        sleep(0.1)

    def closest_wall_dist(self):
        """
        Search last recorded scan data for the nearest wall. 
        To prvent sensor noise from registering an obstacle closer than there
        is one, the maximum distance across WALL_MIN_PTS measurements is used
        """
        min_wall_dist = None
        min_wall_dist_index = None

        for index,range in enumerate(self.scan_msg.ranges):
            if index >= WALL_MIN_PTS:
                wall_dist = max(self.scan_msg.ranges[index-WALL_MIN_PTS:index])
                if not min_wall_dist or wall_dist < min_wall_dist:
                    min_wall_dist = wall_dist
                    min_wall_dist_index = index
        
        if min_wall_dist_index > (len(self.scan_msg.ranges)*0.5):
            ccw = False
        else:
            ccw = True

        return self.scan_msg.ranges[min_wall_dist_index],ccw

    def wall_follow(self, dist_front, dist_right, right_dist_list, target_dist):
        """
        Drives in parralel to wall. Self-correcting by detecing distance wall on the right, comparing to average of previous times, 
        and turning to stay within range of wall. Tuning is important

        Args:
            
        Action;
            Move foward
            Turn right/left
        """

        if not hasattr(self, 'previous_error'):
            self.previous_error = 0.0

        if not hasattr(self, 'previous_correction_angle'):
            self.previous_correction_angle = 0.0

        control, self.previous_error, self.integral = self.pid_controller(target_dist, dist_right, self.pid_controls[0], self.pid_controls[1], self.pid_controls[2], self.previous_error, self.integral, self.dt)
        if self.dt > 0:
            angular_acceleration = (self.correction_angle - self.previous_correction_angle) / self.dt
        
        self.correction_angle = max(min(self.max_ang_vel,control),-1*self.max_ang_vel)

        print(f"error: {self.previous_error}, control: {control}, correction_angle: {self.correction_angle}, angular_acceleration: {angular_acceleration},  integral: {self.integral}")
        
        self.drive(self.velocity, self.max_vel, angular=self.correction_angle)

    def pid_controller(self, setpoint, pv, kp, ki, kd, previous_error, integral, dt):
        error = setpoint - pv

        integral += error * dt
        max_integral = 1.0
        integral = max(-max_integral, min(max_integral, integral)) # windup protection


        if dt > 0.0:
            derivative = (error - previous_error) / dt
        else: 
            derivative = 0.0

        control = kp * error + ki * integral + kd * derivative
        return control, error, integral

    def reset_pid_state(self):
        """Reset PID controller"""
        self.previous_error = 0.0
        self.integral = 0.0

def main(args=None):
    rclpy.init(args=args)
    node = NeatoFsm()
    rclpy.spin(node)
    node.drive(node.velocity,linear=0.0,angular=0.0)
    rclpy.shutdown()

if __name__ == '__main__':
    main()





# retain info when transitioning between states to modify state behavior?


""" 

state: wall_approach
- drive fowrward
t: at wall -> move to turn

state: wall_follow
- drive forward
- if decreasing in distance to wall, angle out of wall
- if increasing in distance to wall, andle into wall

state: turn
- drive forward
- turn away from wall

"""<|MERGE_RESOLUTION|>--- conflicted
+++ resolved
@@ -118,86 +118,13 @@
 
     def run_loop(self):
         """Primary loop"""
-<<<<<<< HEAD
-        try:
-            current_time = self.get_clock().now()
-            self.dt = (current_time - self.last_loop_time).nanoseconds / 1e9
-            self.last_loop_time = current_time
-
-            # Wait for the first LIDAR scan data before acting
-            if self.scan_msg:
-                dist_right = self.get_scan_angle(ANGLE_RIGHT_START, ANGLE_RIGHT_END)
-                dist_front = self.get_scan_angle(ANGLE_FRONT_START, ANGLE_FRONT_END)
-                self.right_dist_list.pop(0)
-                self.right_dist_list.append(dist_right)
-                print(f"state: {self.state}")
-                print(f"dist front: {dist_front}, dist right: {dist_right}\n")
-                match self.state:
-                    case "approach":
-                        # Approach velocity is proportional to distance from target dist from wall
-                        # Constrained between min_vel and max_vel
-                        approach_vel = self.Kp_drive * (dist_front - self.target_distance)
-                        approach_vel = min(self.max_vel,max(self.min_vel,approach_vel))
-                        self.drive(self.velocity, linear=approach_vel, angular=0.0)
-                        print(f"linear_vel: {approach_vel}")
-                        sleep(0.1)
-                    
-                        if dist_front < self.target_distance:
-                            self.state = "turn"
-
-                    case "wall_follow":
-                        # Robot can detect a wall to the side
-                        # We should follow and make velocity adjustments to stay
-                        # target distance from wall. If further than identify wall distance,
-                        # we've lost our wall --- go back to approach
-                        self.wall_follow(dist_front,dist_right,self.right_dist_list,self.target_distance)
-                        if dist_front < self.target_distance:
-                            self.state = "turn"
-
-                        if dist_right >= self.identify_wall_distance:
-                            self.state = "approach"
-
-                    case "turn":
-                        # Robot can detect a wall in front (positive x direction)
-                        # We should turn until the path ahead is clear
-                        self.turn(dist_front)
-
-                        if dist_front >= self.target_distance:
-                            if dist_right < self.identify_wall_distance:
-                                self.state = "wall_follow"
-                            else:
-                                self.state = "approach"
-
-                    case "wall_search":
-                        # Robot cannot detect a wall in front of it
-                        # We query LIDAR data to find the direction of the nearest wall
-                        # If our 
-
-                        closest_dist,ccw = self.closest_wall_dist()
-
-                        self.turn(ccw=ccw)
-                        print(f"closest dist: {closest_dist}, dist front: {dist_front}, diff: {abs(closest_dist - dist_front)}")
-                        #sleep(0.1)
-                        if abs(closest_dist - dist_front) < WALL_SEARCH_TOLERANCE:
-                            self.reset_pid_state()
-                            self.state = "approach"
-
-                    case "bump":
-                        # Bump sensor has been depressed
-                        # We should stop moving immediately
-                        self.drive(self.velocity,linear=0.0,angular=0.0)
-                    case _:
-                        # Undefined state, throw an error
-                        raise(ValueError(f"State {self.state} is not defined")) 
-                    
-                self.vel_pub.publish(self.velocity)
-        except KeyboardInterrupt:
-            self.drive(self.velocity,linear=0.0,angular=0.0)
-=======
         if self.use_teleop:
             self.state = "wall_search"
         else:
             try:
+                current_time = self.get_clock().now()
+                self.dt = (current_time - self.last_loop_time).nanoseconds / 1e9
+                self.last_loop_time = current_time
                 # Wait for the first LIDAR scan data before acting
                 if self.scan_msg:
                     dist_right = self.get_scan_angle(ANGLE_RIGHT_START, ANGLE_RIGHT_END)
@@ -266,7 +193,6 @@
                     self.vel_pub.publish(self.velocity)
             except KeyboardInterrupt:
                 self.drive(self.velocity,linear=0.0,angular=0.0)
->>>>>>> f79a9f4b
 
     def process_scan(self, msg):
         """Check if distance from min to max angle from neato neato is less then target distance"""
